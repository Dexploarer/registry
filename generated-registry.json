{
<<<<<<< HEAD
  "lastUpdatedAt": "2025-06-26T16:57:54.103Z",
=======
  "lastUpdatedAt": "2025-06-27T14:36:48.115Z",
>>>>>>> a1577477
  "registry": {
    "@elizaos/adapter-mongodb": {
      "git": {
        "repo": "elizaos-plugins/adapter-mongodb",
        "v0": {
          "version": "0.25.6-alpha.1",
          "branch": null
        },
        "v1": {
          "version": null,
          "branch": null
        }
      },
      "npm": {
        "repo": "@elizaos/adapter-mongodb",
        "v0": "0.25.6-alpha.1",
        "v1": null
      },
      "supports": {
        "v0": true,
        "v1": false
      }
    },
    "@elizaos/adapter-pglite": {
      "git": {
        "repo": "elizaos-plugins/adapter-pglite",
        "v0": {
          "version": "0.25.6-alpha.1",
          "branch": null
        },
        "v1": {
          "version": null,
          "branch": null
        }
      },
      "npm": {
        "repo": "@elizaos/adapter-pglite",
        "v0": "0.25.6-alpha.1",
        "v1": null
      },
      "supports": {
        "v0": true,
        "v1": false
      }
    },
    "@elizaos/adapter-postgres": {
      "git": {
        "repo": "elizaos-plugins/adapter-postgres",
        "v0": {
          "version": "0.25.6-alpha.1",
          "branch": null
        },
        "v1": {
          "version": null,
          "branch": null
        }
      },
      "npm": {
        "repo": "@elizaos/adapter-postgres",
        "v0": "0.25.6-alpha.1",
        "v1": null
      },
      "supports": {
        "v0": true,
        "v1": false
      }
    },
    "@elizaos/adapter-qdrant": {
      "git": {
        "repo": "elizaos-plugins/adapter-qdrant",
        "v0": {
          "version": "0.25.6-alpha.1",
          "branch": null
        },
        "v1": {
          "version": null,
          "branch": null
        }
      },
      "npm": {
        "repo": "@elizaos/adapter-qdrant",
        "v0": "0.25.6-alpha.1",
        "v1": null
      },
      "supports": {
        "v0": true,
        "v1": false
      }
    },
    "@elizaos/adapter-sqlite": {
      "git": {
        "repo": "elizaos-plugins/adapter-sqlite",
        "v0": {
          "version": "0.25.6-alpha.1",
          "branch": null
        },
        "v1": {
          "version": null,
          "branch": null
        }
      },
      "npm": {
        "repo": "@elizaos/adapter-sqlite",
        "v0": "0.25.6-alpha.1",
        "v1": null
      },
      "supports": {
        "v0": true,
        "v1": false
      }
    },
    "@elizaos/adapter-sqljs": {
      "git": {
        "repo": "elizaos-plugins/adapter-sqljs",
        "v0": {
          "version": "0.25.6-alpha.1",
          "branch": null
        },
        "v1": {
          "version": null,
          "branch": null
        }
      },
      "npm": {
        "repo": "@elizaos/adapter-sqljs",
        "v0": "0.25.6-alpha.1",
        "v1": null
      },
      "supports": {
        "v0": true,
        "v1": false
      }
    },
    "@elizaos/adapter-supabase": {
      "git": {
        "repo": "elizaos-plugins/adapter-supabase",
        "v0": {
          "version": "0.25.6-alpha.1",
          "branch": null
        },
        "v1": {
          "version": null,
          "branch": null
        }
      },
      "npm": {
        "repo": "@elizaos/adapter-supabase",
        "v0": "0.25.6-alpha.1",
        "v1": null
      },
      "supports": {
        "v0": true,
        "v1": false
      }
    },
    "@elizaos/client-auto": {
      "git": {
        "repo": "elizaos-plugins/client-auto",
        "v0": {
          "version": "0.25.6-alpha.1",
          "branch": null
        },
        "v1": {
          "version": null,
          "branch": null
        }
      },
      "npm": {
        "repo": "@elizaos/client-auto",
        "v0": "0.25.6-alpha.1",
        "v1": null
      },
      "supports": {
        "v0": true,
        "v1": false
      }
    },
    "@elizaos/client-clara": {
      "git": {
        "repo": "redstone-finance/client-clara",
        "v0": {
          "version": null,
          "branch": null
        },
        "v1": {
          "version": null,
          "branch": null
        }
      },
      "npm": {
        "repo": "@elizaos/client-clara",
        "v0": null,
        "v1": null
      },
      "supports": {
        "v0": false,
        "v1": false
      }
    },
    "@elizaos/client-discord": {
      "git": {
        "repo": "elizaos-plugins/client-discord",
        "v0": {
          "version": "0.25.6-alpha.1",
          "branch": null
        },
        "v1": {
          "version": null,
          "branch": null
        }
      },
      "npm": {
        "repo": "@elizaos/client-discord",
        "v0": "0.25.6-alpha.1",
        "v1": null
      },
      "supports": {
        "v0": true,
        "v1": false
      }
    },
    "@elizaos/client-farcaster": {
      "git": {
        "repo": "elizaos-plugins/client-farcaster",
        "v0": {
          "version": "0.25.6-alpha.1",
          "branch": null
        },
        "v1": {
          "version": null,
          "branch": null
        }
      },
      "npm": {
        "repo": "@elizaos/client-farcaster",
        "v0": "0.25.6-alpha.1",
        "v1": null
      },
      "supports": {
        "v0": true,
        "v1": false
      }
    },
    "@elizaos/client-github": {
      "git": {
        "repo": "elizaos-plugins/client-github",
        "v0": {
          "version": "0.25.6-alpha.1",
          "branch": null
        },
        "v1": {
          "version": null,
          "branch": null
        }
      },
      "npm": {
        "repo": "@elizaos/client-github",
        "v0": "0.25.6-alpha.1",
        "v1": null
      },
      "supports": {
        "v0": true,
        "v1": false
      }
    },
    "@elizaos/client-lens": {
      "git": {
        "repo": "elizaos-plugins/client-lens",
        "v0": {
          "version": "0.25.6-alpha.1",
          "branch": null
        },
        "v1": {
          "version": null,
          "branch": null
        }
      },
      "npm": {
        "repo": "@elizaos/client-lens",
        "v0": "0.25.6-alpha.1",
        "v1": null
      },
      "supports": {
        "v0": true,
        "v1": false
      }
    },
    "@elizaos/client-slack": {
      "git": {
        "repo": "elizaos-plugins/client-slack",
        "v0": {
          "version": "0.25.6-alpha.1",
          "branch": null
        },
        "v1": {
          "version": null,
          "branch": null
        }
      },
      "npm": {
        "repo": "@elizaos/client-slack",
        "v0": "0.25.6-alpha.1",
        "v1": null
      },
      "supports": {
        "v0": true,
        "v1": false
      }
    },
    "@elizaos/client-tako": {
      "git": {
        "repo": "takoprotocol/client-tako",
        "v0": {
          "version": null,
          "branch": null
        },
        "v1": {
          "version": null,
          "branch": null
        }
      },
      "npm": {
        "repo": "@elizaos/client-tako",
        "v0": null,
        "v1": null
      },
      "supports": {
        "v0": false,
        "v1": false
      }
    },
    "@elizaos/client-telegram": {
      "git": {
        "repo": "elizaos-plugins/client-telegram",
        "v0": {
          "version": "0.25.6-alpha.1",
          "branch": null
        },
        "v1": {
          "version": null,
          "branch": null
        }
      },
      "npm": {
        "repo": "@elizaos/client-telegram",
        "v0": "0.25.6-alpha.1",
        "v1": null
      },
      "supports": {
        "v0": true,
        "v1": false
      }
    },
    "@elizaos/client-twitter": {
      "git": {
        "repo": "elizaos-plugins/client-twitter",
        "v0": {
          "version": "0.25.6-alpha.1",
          "branch": null
        },
        "v1": {
          "version": null,
          "branch": null
        }
      },
      "npm": {
        "repo": "@elizaos/client-twitter",
        "v0": "0.25.6-alpha.1",
        "v1": null
      },
      "supports": {
        "v0": true,
        "v1": false
      }
    },
    "@elizaos/client-twitter-api-access": {
      "git": {
        "repo": "payainetwork/client-twitter-api-access",
        "v0": {
          "version": null,
          "branch": null
        },
        "v1": {
          "version": null,
          "branch": null
        }
      },
      "npm": {
        "repo": "@elizaos/client-twitter-api-access",
        "v0": null,
        "v1": null
      },
      "supports": {
        "v0": false,
        "v1": false
      }
    },
    "@elizaos/client-wechat": {
      "git": {
        "repo": "aiqubits/client-wechat",
        "v0": {
          "version": null,
          "branch": null
        },
        "v1": {
          "version": null,
          "branch": null
        }
      },
      "npm": {
        "repo": "@elizaos/client-wechat",
        "v0": null,
        "v1": null
      },
      "supports": {
        "v0": false,
        "v1": false
      }
    },
    "@elizaos/client-xmtp": {
      "git": {
        "repo": "ephemeraHQ/client-xmtp",
        "v0": {
          "version": "0.25.6-alpha.1",
          "branch": null
        },
        "v1": {
          "version": null,
          "branch": null
        }
      },
      "npm": {
        "repo": "@elizaos/client-xmtp",
        "v0": "0.25.6-alpha.1",
        "v1": null
      },
      "supports": {
        "v0": true,
        "v1": false
      }
    },
    "@elizaos/plugin-0g": {
      "git": {
        "repo": "elizaos-plugins/plugin-0g",
        "v0": {
          "version": "0.25.6-alpha.1",
          "branch": null
        },
        "v1": {
          "version": null,
          "branch": null
        }
      },
      "npm": {
        "repo": "@elizaos/plugin-0g",
        "v0": "0.25.6-alpha.1",
        "v1": null
      },
      "supports": {
        "v0": true,
        "v1": false
      }
    },
    "@elizaos/plugin-3d-generation": {
      "git": {
        "repo": "elizaos-plugins/plugin-3d-generation",
        "v0": {
          "version": "0.25.6-alpha.1",
          "branch": null
        },
        "v1": {
          "version": null,
          "branch": null
        }
      },
      "npm": {
        "repo": "@elizaos/plugin-3d-generation",
        "v0": "0.25.6-alpha.1",
        "v1": null
      },
      "supports": {
        "v0": true,
        "v1": false
      }
    },
    "@elizaos/plugin-ATTPs": {
      "git": {
        "repo": "APRO-com/plugin-ATTPs",
        "v0": {
          "version": null,
          "branch": null
        },
        "v1": {
          "version": null,
          "branch": null
        }
      },
      "npm": {
        "repo": "@elizaos/plugin-ATTPs",
        "v0": null,
        "v1": null
      },
      "supports": {
        "v0": false,
        "v1": false
      }
    },
    "@elizaos/plugin-abstract": {
      "git": {
        "repo": "elizaos-plugins/plugin-abstract",
        "v0": {
          "version": "0.25.6-alpha.1",
          "branch": null
        },
        "v1": {
          "version": null,
          "branch": null
        }
      },
      "npm": {
        "repo": "@elizaos/plugin-abstract",
        "v0": "0.25.6-alpha.1",
        "v1": null
      },
      "supports": {
        "v0": true,
        "v1": false
      }
    },
    "@elizaos/plugin-akash": {
      "git": {
        "repo": "elizaos-plugins/plugin-akash",
        "v0": {
          "version": "0.25.6-alpha.1",
          "branch": null
        },
        "v1": {
          "version": null,
          "branch": null
        }
      },
      "npm": {
        "repo": "@elizaos/plugin-akash",
        "v0": "0.25.6-alpha.1",
        "v1": null
      },
      "supports": {
        "v0": true,
        "v1": false
      }
    },
    "@elizaos/plugin-allora": {
      "git": {
        "repo": "elizaos-plugins/plugin-allora",
        "v0": {
          "version": "0.25.6-alpha.1",
          "branch": null
        },
        "v1": {
          "version": "v1.0.0",
          "branch": null
        }
      },
      "npm": {
        "repo": "@elizaos/plugin-allora",
        "v0": "0.25.6-alpha.1",
        "v1": "1.0.0"
      },
      "supports": {
        "v0": true,
        "v1": true
      }
    },
    "@elizaos/plugin-anthropic": {
      "git": {
        "repo": "elizaos-plugins/plugin-anthropic",
        "v0": {
          "version": null,
          "branch": null
        },
        "v1": {
          "version": "v1.0.3",
          "branch": "1.x"
        }
      },
      "npm": {
        "repo": "@elizaos/plugin-anthropic",
        "v0": null,
        "v1": "1.0.3"
      },
      "supports": {
        "v0": false,
        "v1": true
      }
    },
    "@elizaos/plugin-anyone": {
      "git": {
        "repo": "elizaos-plugins/plugin-anyone",
        "v0": {
          "version": "0.25.6-alpha.1",
          "branch": null
        },
        "v1": {
          "version": null,
          "branch": null
        }
      },
      "npm": {
        "repo": "@elizaos/plugin-anyone",
        "v0": "0.25.6-alpha.1",
        "v1": null
      },
      "supports": {
        "v0": true,
        "v1": false
      }
    },
    "@elizaos/plugin-aptos": {
      "git": {
        "repo": "elizaos-plugins/plugin-aptos",
        "v0": {
          "version": "0.25.6-alpha.1",
          "branch": null
        },
        "v1": {
          "version": "v1.0.0",
          "branch": null
        }
      },
      "npm": {
        "repo": "@elizaos/plugin-aptos",
        "v0": "0.25.6-alpha.1",
        "v1": "1.0.0"
      },
      "supports": {
        "v0": true,
        "v1": true
      }
    },
    "@elizaos/plugin-arthera": {
      "git": {
        "repo": "elizaos-plugins/plugin-arthera",
        "v0": {
          "version": "0.25.6-alpha.1",
          "branch": null
        },
        "v1": {
          "version": null,
          "branch": null
        }
      },
      "npm": {
        "repo": "@elizaos/plugin-arthera",
        "v0": "0.25.6-alpha.1",
        "v1": null
      },
      "supports": {
        "v0": true,
        "v1": false
      }
    },
    "@elizaos/plugin-asterai": {
      "git": {
        "repo": "elizaos-plugins/plugin-asterai",
        "v0": {
          "version": "0.25.6-alpha.1",
          "branch": null
        },
        "v1": {
          "version": null,
          "branch": null
        }
      },
      "npm": {
        "repo": "@elizaos/plugin-asterai",
        "v0": "0.25.6-alpha.1",
        "v1": null
      },
      "supports": {
        "v0": true,
        "v1": false
      }
    },
    "@elizaos/plugin-autonome": {
      "git": {
        "repo": "elizaos-plugins/plugin-autonome",
        "v0": {
          "version": "0.25.6-alpha.1",
          "branch": null
        },
        "v1": {
          "version": null,
          "branch": null
        }
      },
      "npm": {
        "repo": "@elizaos/plugin-autonome",
        "v0": "0.25.6-alpha.1",
        "v1": null
      },
      "supports": {
        "v0": true,
        "v1": false
      }
    },
    "@elizaos/plugin-avail": {
      "git": {
        "repo": "elizaos-plugins/plugin-avail",
        "v0": {
          "version": "0.25.6-alpha.1",
          "branch": null
        },
        "v1": {
          "version": null,
          "branch": null
        }
      },
      "npm": {
        "repo": "@elizaos/plugin-avail",
        "v0": "0.25.6-alpha.1",
        "v1": null
      },
      "supports": {
        "v0": true,
        "v1": false
      }
    },
    "@elizaos/plugin-avalanche": {
      "git": {
        "repo": "elizaos-plugins/plugin-avalanche",
        "v0": {
          "version": "0.25.6-alpha.1",
          "branch": null
        },
        "v1": {
          "version": "v1.0.1",
          "branch": null
        }
      },
      "npm": {
        "repo": "@elizaos/plugin-avalanche",
        "v0": "0.25.6-alpha.1",
        "v1": "1.0.1"
      },
      "supports": {
        "v0": true,
        "v1": true
      }
    },
    "@elizaos/plugin-bedrock": {
      "git": {
        "repo": "elizaos-plugins/plugin-bedrock",
        "v0": {
          "version": null,
          "branch": null
        },
        "v1": {
          "version": "v1.0.1",
          "branch": null
        }
      },
      "npm": {
        "repo": "@elizaos/plugin-bedrock",
        "v0": null,
        "v1": "1.0.1"
      },
      "supports": {
        "v0": false,
        "v1": true
      }
    },
    "@elizaos/plugin-binance": {
      "git": {
        "repo": "elizaos-plugins/plugin-binance",
        "v0": {
          "version": "0.25.6-alpha.1",
          "branch": null
        },
        "v1": {
          "version": null,
          "branch": null
        }
      },
      "npm": {
        "repo": "@elizaos/plugin-binance",
        "v0": "0.25.6-alpha.1",
        "v1": null
      },
      "supports": {
        "v0": true,
        "v1": false
      }
    },
    "@elizaos/plugin-bink": {
      "git": {
        "repo": "Bink-AI/elizaos-plugin-binkai",
        "v0": {
          "version": null,
          "branch": null
        },
        "v1": {
          "version": null,
          "branch": null
        }
      },
      "npm": {
        "repo": "@elizaos/plugin-bink",
        "v0": null,
        "v1": null
      },
      "supports": {
        "v0": false,
        "v1": false
      }
    },
    "@elizaos/plugin-bioagent": {
      "git": {
        "repo": "bio-xyz/plugin-bioagent",
        "v0": {
          "version": null,
          "branch": null
        },
        "v1": {
          "version": null,
          "branch": null
        }
      },
      "npm": {
        "repo": "@elizaos/plugin-bioagent",
        "v0": null,
        "v1": null
      },
      "supports": {
        "v0": false,
        "v1": false
      }
    },
    "@elizaos/plugin-bitquery": {
      "git": {
        "repo": "ChuXo/plugin-bitquery",
        "v0": {
          "version": null,
          "branch": null
        },
        "v1": {
          "version": null,
          "branch": null
        }
      },
      "npm": {
        "repo": "@elizaos/plugin-bitquery",
        "v0": null,
        "v1": null
      },
      "supports": {
        "v0": false,
        "v1": false
      }
    },
    "@elizaos/plugin-bless": {
      "git": {
        "repo": "blessnetwork/elizaos-bless-plugin",
        "v0": {
          "version": null,
          "branch": null
        },
        "v1": {
          "version": null,
          "branch": null
        }
      },
      "npm": {
        "repo": "@elizaos/plugin-bless",
        "v0": null,
        "v1": null
      },
      "supports": {
        "v0": false,
        "v1": false
      }
    },
    "@elizaos/plugin-bnb": {
      "git": {
        "repo": "elizaos-plugins/plugin-bnb",
        "v0": {
          "version": "0.25.6-alpha.1",
          "branch": null
        },
        "v1": {
          "version": "v1.0.0",
          "branch": null
        }
      },
      "npm": {
        "repo": "@elizaos/plugin-bnb",
        "v0": "0.25.6-alpha.1",
        "v1": "1.0.0"
      },
      "supports": {
        "v0": true,
        "v1": true
      }
    },
    "@elizaos/plugin-bnv-me-id": {
      "git": {
        "repo": "brand-new-vision/plugin-bnv-me-id",
        "v0": {
          "version": null,
          "branch": null
        },
        "v1": {
          "version": null,
          "branch": null
        }
      },
      "npm": {
        "repo": "@elizaos/plugin-bnv-me-id",
        "v0": null,
        "v1": null
      },
      "supports": {
        "v0": false,
        "v1": false
      }
    },
    "@elizaos/plugin-bootstrap": {
      "git": {
        "repo": "elizaos-plugins/plugin-bootstrap",
        "v0": {
          "version": "0.25.9",
          "branch": null
        },
        "v1": {
<<<<<<< HEAD
          "version": "1.0.13",
=======
          "version": "1.0.14",
>>>>>>> a1577477
          "branch": null
        }
      },
      "npm": {
        "repo": "@elizaos/plugin-bootstrap",
        "v0": "0.25.9",
<<<<<<< HEAD
        "v1": "1.0.13"
=======
        "v1": "1.0.14"
>>>>>>> a1577477
      },
      "supports": {
        "v0": true,
        "v1": true
      }
    },
    "@elizaos/plugin-browser": {
      "git": {
        "repo": "elizaos-plugins/plugin-browser",
        "v0": {
          "version": null,
          "branch": null
        },
        "v1": {
          "version": "v1.0.3",
          "branch": "1.x"
        }
      },
      "npm": {
        "repo": "@elizaos/plugin-browser",
        "v0": null,
        "v1": "1.0.3"
      },
      "supports": {
        "v0": false,
        "v1": true
      }
    },
    "@elizaos/plugin-ccxt": {
      "git": {
        "repo": "pranavjadhav1363/plugin-ccxt",
        "v0": {
          "version": null,
          "branch": null
        },
        "v1": {
          "version": null,
          "branch": null
        }
      },
      "npm": {
        "repo": "@elizaos/plugin-ccxt",
        "v0": null,
        "v1": null
      },
      "supports": {
        "v0": false,
        "v1": false
      }
    },
    "@elizaos/plugin-clara-twitter": {
      "git": {
        "repo": "warp-contracts/plugin-clara-twitter",
        "v0": {
          "version": null,
          "branch": null
        },
        "v1": {
          "version": null,
          "branch": null
        }
      },
      "npm": {
        "repo": "@elizaos/plugin-clara-twitter",
        "v0": null,
        "v1": null
      },
      "supports": {
        "v0": false,
        "v1": false
      }
    },
    "@elizaos/plugin-coinbase": {
      "git": {
        "repo": "elizaos-plugins/plugin-coinbase",
        "v0": {
          "version": "0.25.6-alpha.1",
          "branch": null
        },
        "v1": {
          "version": "v1.0.1",
          "branch": null
        }
      },
      "npm": {
        "repo": "@elizaos/plugin-coinbase",
        "v0": "0.25.6-alpha.1",
        "v1": "1.0.1"
      },
      "supports": {
        "v0": true,
        "v1": true
      }
    },
    "@elizaos/plugin-coingecko": {
      "git": {
        "repo": "elizaos-plugins/plugin-coingecko",
        "v0": {
          "version": "0.25.6-alpha.1",
          "branch": null
        },
        "v1": {
          "version": null,
          "branch": null
        }
      },
      "npm": {
        "repo": "@elizaos/plugin-coingecko",
        "v0": "0.25.6-alpha.1",
        "v1": null
      },
      "supports": {
        "v0": true,
        "v1": false
      }
    },
    "@elizaos/plugin-coinmarketcap": {
      "git": {
        "repo": "elizaos-plugins/plugin-coinmarketcap",
        "v0": {
          "version": "0.25.6-alpha.1",
          "branch": null
        },
        "v1": {
          "version": null,
          "branch": null
        }
      },
      "npm": {
        "repo": "@elizaos/plugin-coinmarketcap",
        "v0": "0.25.6-alpha.1",
        "v1": null
      },
      "supports": {
        "v0": true,
        "v1": false
      }
    },
    "@elizaos/plugin-compass": {
      "git": {
        "repo": "CompassLabs/plugin-compass",
        "v0": {
          "version": null,
          "branch": null
        },
        "v1": {
          "version": null,
          "branch": null
        }
      },
      "npm": {
        "repo": "@elizaos/plugin-compass",
        "v0": null,
        "v1": null
      },
      "supports": {
        "v0": false,
        "v1": false
      }
    },
    "@elizaos/plugin-computer-use": {
      "git": {
        "repo": "amit0365/plugin-computer-use",
        "v0": {
          "version": null,
          "branch": null
        },
        "v1": {
          "version": null,
          "branch": null
        }
      },
      "npm": {
        "repo": "@elizaos/plugin-computer-use",
        "v0": null,
        "v1": null
      },
      "supports": {
        "v0": false,
        "v1": false
      }
    },
    "@elizaos/plugin-conflux": {
      "git": {
        "repo": "elizaos-plugins/plugin-conflux",
        "v0": {
          "version": "0.25.6-alpha.1",
          "branch": null
        },
        "v1": {
          "version": null,
          "branch": null
        }
      },
      "npm": {
        "repo": "@elizaos/plugin-conflux",
        "v0": "0.25.6-alpha.1",
        "v1": null
      },
      "supports": {
        "v0": true,
        "v1": false
      }
    },
    "@elizaos/plugin-cosmos": {
      "git": {
        "repo": "elizaos-plugins/plugin-cosmos",
        "v0": {
          "version": "0.25.6-alpha.1",
          "branch": null
        },
        "v1": {
          "version": null,
          "branch": null
        }
      },
      "npm": {
        "repo": "@elizaos/plugin-cosmos",
        "v0": "0.25.6-alpha.1",
        "v1": null
      },
      "supports": {
        "v0": true,
        "v1": false
      }
    },
    "@elizaos/plugin-cronoszkevm": {
      "git": {
        "repo": "elizaos-plugins/plugin-cronoszkevm",
        "v0": {
          "version": "0.25.6-alpha.1",
          "branch": null
        },
        "v1": {
          "version": null,
          "branch": null
        }
      },
      "npm": {
        "repo": "@elizaos/plugin-cronoszkevm",
        "v0": "0.25.6-alpha.1",
        "v1": null
      },
      "supports": {
        "v0": true,
        "v1": false
      }
    },
    "@elizaos/plugin-d.a.t.a": {
      "git": {
        "repo": "carv-protocol/plugin-d.a.t.a",
        "v0": {
          "version": null,
          "branch": null
        },
        "v1": {
          "version": null,
          "branch": null
        }
      },
      "npm": {
        "repo": "@elizaos/plugin-d.a.t.a",
        "v0": null,
        "v1": null
      },
      "supports": {
        "v0": false,
        "v1": false
      }
    },
    "@elizaos/plugin-dcap": {
      "git": {
        "repo": "elizaos-plugins/plugin-dcap",
        "v0": {
          "version": "0.25.6-alpha.1",
          "branch": null
        },
        "v1": {
          "version": null,
          "branch": null
        }
      },
      "npm": {
        "repo": "@elizaos/plugin-dcap",
        "v0": "0.25.6-alpha.1",
        "v1": null
      },
      "supports": {
        "v0": true,
        "v1": false
      }
    },
    "@elizaos/plugin-debridge": {
      "git": {
        "repo": "gabrielantonyxaviour/eliza-plugin-debridge",
        "v0": {
          "version": null,
          "branch": null
        },
        "v1": {
          "version": null,
          "branch": null
        }
      },
      "npm": {
        "repo": "@elizaos/plugin-debridge",
        "v0": null,
        "v1": null
      },
      "supports": {
        "v0": false,
        "v1": false
      }
    },
    "@elizaos/plugin-depin": {
      "git": {
        "repo": "elizaos-plugins/plugin-depin",
        "v0": {
          "version": "0.25.6-alpha.1",
          "branch": null
        },
        "v1": {
          "version": null,
          "branch": null
        }
      },
      "npm": {
        "repo": "@elizaos/plugin-depin",
        "v0": "0.25.6-alpha.1",
        "v1": null
      },
      "supports": {
        "v0": true,
        "v1": false
      }
    },
    "@elizaos/plugin-dexpaprika": {
      "git": {
        "repo": "donbagger/plugin-dexpaprika",
        "v0": {
          "version": null,
          "branch": null
        },
        "v1": {
          "version": null,
          "branch": null
        }
      },
      "npm": {
        "repo": "@elizaos/plugin-dexpaprika",
        "v0": null,
        "v1": null
      },
      "supports": {
        "v0": false,
        "v1": false
      }
    },
    "@elizaos/plugin-di": {
      "git": {
        "repo": "fixes-world/plugin-di",
        "v0": {
          "version": "0.25.6-alpha.1",
          "branch": null
        },
        "v1": {
          "version": null,
          "branch": null
        }
      },
      "npm": {
        "repo": "@elizaos/plugin-di",
        "v0": "0.25.6-alpha.1",
        "v1": null
      },
      "supports": {
        "v0": true,
        "v1": false
      }
    },
    "@elizaos/plugin-discord": {
      "git": {
        "repo": "elizaos-plugins/plugin-discord",
        "v0": {
          "version": null,
          "branch": null
        },
        "v1": {
          "version": "v1.0.10",
          "branch": null
        }
      },
      "npm": {
        "repo": "@elizaos/plugin-discord",
        "v0": null,
        "v1": "1.0.10"
      },
      "supports": {
        "v0": false,
        "v1": true
      }
    },
    "@elizaos/plugin-echochambers": {
      "git": {
        "repo": "elizaos-plugins/plugin-echochambers",
        "v0": {
          "version": "0.25.6-alpha.1",
          "branch": null
        },
        "v1": {
          "version": null,
          "branch": null
        }
      },
      "npm": {
        "repo": "@elizaos/plugin-echochambers",
        "v0": "0.25.6-alpha.1",
        "v1": null
      },
      "supports": {
        "v0": true,
        "v1": false
      }
    },
    "@elizaos/plugin-edwin": {
      "git": {
        "repo": "elizaos-plugins/plugin-edwin",
        "v0": {
          "version": "0.25.6-alpha.1",
          "branch": null
        },
        "v1": {
          "version": null,
          "branch": null
        }
      },
      "npm": {
        "repo": "@elizaos/plugin-edwin",
        "v0": "0.25.6-alpha.1",
        "v1": null
      },
      "supports": {
        "v0": true,
        "v1": false
      }
    },
    "@elizaos/plugin-elevenlabs": {
      "git": {
        "repo": "elizaos-plugins/plugin-elevenlabs",
        "v0": {
          "version": null,
          "branch": null
        },
        "v1": {
          "version": "v1.0.5",
          "branch": null
        }
      },
      "npm": {
        "repo": "@elizaos/plugin-elevenlabs",
        "v0": null,
        "v1": "1.0.5"
      },
      "supports": {
        "v0": false,
        "v1": true
      }
    },
    "@elizaos/plugin-enso": {
      "git": {
        "repo": "EnsoBuild/plugin-enso",
        "v0": {
          "version": null,
          "branch": null
        },
        "v1": {
          "version": null,
          "branch": null
        }
      },
      "npm": {
        "repo": "@elizaos/plugin-enso",
        "v0": null,
        "v1": null
      },
      "supports": {
        "v0": false,
        "v1": false
      }
    },
    "@elizaos/plugin-evm": {
      "git": {
        "repo": "elizaos-plugins/plugin-evm",
        "v0": {
          "version": "0.25.6-alpha.1",
          "branch": null
        },
        "v1": {
          "version": "v1.0.12",
          "branch": null
        }
      },
      "npm": {
        "repo": "@elizaos/plugin-evm",
        "v0": "0.25.6-alpha.1",
        "v1": "1.0.12"
      },
      "supports": {
        "v0": true,
        "v1": true
      }
    },
    "@elizaos/plugin-executor": {
      "git": {
        "repo": "t3rn/plugin-t3rn-executor",
        "v0": {
          "version": null,
          "branch": null
        },
        "v1": {
          "version": null,
          "branch": null
        }
      },
      "npm": {
        "repo": "@elizaos/plugin-executor",
        "v0": null,
        "v1": null
      },
      "supports": {
        "v0": false,
        "v1": false
      }
    },
    "@elizaos/plugin-farcaster": {
      "git": {
        "repo": "elizaos-plugins/plugin-farcaster",
        "v0": {
          "version": null,
          "branch": null
        },
        "v1": {
          "version": "v1.0.5",
          "branch": null
        }
      },
      "npm": {
        "repo": "@elizaos/plugin-farcaster",
        "v0": null,
        "v1": "1.0.5"
      },
      "supports": {
        "v0": false,
        "v1": true
      }
    },
    "@elizaos/plugin-ferePro": {
      "git": {
        "repo": "elizaos-plugins/plugin-ferePro",
        "v0": {
          "version": null,
          "branch": null
        },
        "v1": {
          "version": null,
          "branch": null
        }
      },
      "npm": {
        "repo": "@elizaos/plugin-ferePro",
        "v0": null,
        "v1": null
      },
      "supports": {
        "v0": false,
        "v1": false
      }
    },
    "@elizaos/plugin-firecrawl": {
      "git": {
        "repo": "tobySolutions/plugin-firecrawl",
        "v0": {
          "version": null,
          "branch": null
        },
        "v1": {
          "version": null,
          "branch": null
        }
      },
      "npm": {
        "repo": "@elizaos/plugin-firecrawl",
        "v0": null,
        "v1": null
      },
      "supports": {
        "v0": false,
        "v1": false
      }
    },
    "@elizaos/plugin-flow": {
      "git": {
        "repo": "fixes-world/plugin-flow",
        "v0": {
          "version": "0.25.6-alpha.1",
          "branch": null
        },
        "v1": {
          "version": null,
          "branch": null
        }
      },
      "npm": {
        "repo": "@elizaos/plugin-flow",
        "v0": "0.25.6-alpha.1",
        "v1": null
      },
      "supports": {
        "v0": true,
        "v1": false
      }
    },
    "@elizaos/plugin-flow-advanced": {
      "git": {
        "repo": "fixes-world/plugin-flow-advanced",
        "v0": {
          "version": null,
          "branch": null
        },
        "v1": {
          "version": null,
          "branch": null
        }
      },
      "npm": {
        "repo": "@elizaos/plugin-flow-advanced",
        "v0": null,
        "v1": null
      },
      "supports": {
        "v0": false,
        "v1": false
      }
    },
    "@elizaos/plugin-fuel": {
      "git": {
        "repo": "elizaos-plugins/plugin-fuel",
        "v0": {
          "version": "0.25.6-alpha.1",
          "branch": null
        },
        "v1": {
          "version": "v1.0.0",
          "branch": null
        }
      },
      "npm": {
        "repo": "@elizaos/plugin-fuel",
        "v0": "0.25.6-alpha.1",
        "v1": "1.0.0"
      },
      "supports": {
        "v0": true,
        "v1": true
      }
    },
    "@elizaos/plugin-genlayer": {
      "git": {
        "repo": "elizaos-plugins/plugin-genlayer",
        "v0": {
          "version": "0.25.6-alpha.1",
          "branch": null
        },
        "v1": {
          "version": null,
          "branch": null
        }
      },
      "npm": {
        "repo": "@elizaos/plugin-genlayer",
        "v0": "0.25.6-alpha.1",
        "v1": null
      },
      "supports": {
        "v0": true,
        "v1": false
      }
    },
    "@elizaos/plugin-gigbot": {
      "git": {
        "repo": "PaymagicXYZ/plugin-gigbot",
        "v0": {
          "version": null,
          "branch": null
        },
        "v1": {
          "version": null,
          "branch": null
        }
      },
      "npm": {
        "repo": "@elizaos/plugin-gigbot",
        "v0": null,
        "v1": null
      },
      "supports": {
        "v0": false,
        "v1": false
      }
    },
    "@elizaos/plugin-giphy": {
      "git": {
        "repo": "elizaos-plugins/plugin-giphy",
        "v0": {
          "version": "0.25.6-alpha.1",
          "branch": null
        },
        "v1": {
          "version": null,
          "branch": null
        }
      },
      "npm": {
        "repo": "@elizaos/plugin-giphy",
        "v0": "0.25.6-alpha.1",
        "v1": null
      },
      "supports": {
        "v0": true,
        "v1": false
      }
    },
    "@elizaos/plugin-gitbook": {
      "git": {
        "repo": "elizaos-plugins/plugin-gitbook",
        "v0": {
          "version": "0.25.6-alpha.1",
          "branch": null
        },
        "v1": {
          "version": null,
          "branch": null
        }
      },
      "npm": {
        "repo": "@elizaos/plugin-gitbook",
        "v0": "0.25.6-alpha.1",
        "v1": null
      },
      "supports": {
        "v0": true,
        "v1": false
      }
    },
    "@elizaos/plugin-goat": {
      "git": {
        "repo": "elizaos-plugins/plugin-goat",
        "v0": {
          "version": "0.25.6-alpha.1",
          "branch": null
        },
        "v1": {
          "version": null,
          "branch": null
        }
      },
      "npm": {
        "repo": "@elizaos/plugin-goat",
        "v0": "0.25.6-alpha.1",
        "v1": null
      },
      "supports": {
        "v0": true,
        "v1": false
      }
    },
    "@elizaos/plugin-google-genai": {
      "git": {
        "repo": "elizaos-plugins/plugin-google-genai",
        "v0": {
          "version": null,
          "branch": null
        },
        "v1": {
          "version": "v1.0.3",
          "branch": "1.x"
        }
      },
      "npm": {
        "repo": "@elizaos/plugin-google-genai",
        "v0": null,
        "v1": "1.0.0"
      },
      "supports": {
        "v0": false,
        "v1": true
      }
    },
    "@elizaos/plugin-goplus": {
      "git": {
        "repo": "elizaos-plugins/plugin-goplus",
        "v0": {
          "version": "0.25.6-alpha.1",
          "branch": null
        },
        "v1": {
          "version": "v1.0.2",
          "branch": null
        }
      },
      "npm": {
        "repo": "@elizaos/plugin-goplus",
        "v0": "0.25.6-alpha.1",
        "v1": "1.0.2"
      },
      "supports": {
        "v0": true,
        "v1": true
      }
    },
    "@elizaos/plugin-grix": {
      "git": {
        "repo": "grixprotocol/plugin-grix",
        "v0": {
          "version": null,
          "branch": null
        },
        "v1": {
          "version": null,
          "branch": null
        }
      },
      "npm": {
        "repo": "@elizaos/plugin-grix",
        "v0": null,
        "v1": null
      },
      "supports": {
        "v0": false,
        "v1": false
      }
    },
    "@elizaos/plugin-groq": {
      "git": {
        "repo": "elizaos-plugins/plugin-groq",
        "v0": {
          "version": null,
          "branch": null
        },
        "v1": {
          "version": "v1.0.4",
          "branch": "1.x"
        }
      },
      "npm": {
        "repo": "@elizaos/plugin-groq",
        "v0": null,
        "v1": "1.0.4"
      },
      "supports": {
        "v0": false,
        "v1": true
      }
    },
    "@elizaos/plugin-hedera": {
      "git": {
        "repo": "hedera-dev/plugin-hedera",
        "v0": {
          "version": null,
          "branch": null
        },
        "v1": {
          "version": null,
          "branch": null
        }
      },
      "npm": {
        "repo": "@elizaos/plugin-hedera",
        "v0": null,
        "v1": null
      },
      "supports": {
        "v0": false,
        "v1": false
      }
    },
    "@elizaos/plugin-holoworld": {
      "git": {
        "repo": "mcp-dao/plugin-holoworld",
        "v0": {
          "version": null,
          "branch": null
        },
        "v1": {
          "version": null,
          "branch": null
        }
      },
      "npm": {
        "repo": "@elizaos/plugin-holoworld",
        "v0": null,
        "v1": null
      },
      "supports": {
        "v0": false,
        "v1": false
      }
    },
    "@elizaos/plugin-hyperliquid": {
      "git": {
        "repo": "elizaos-plugins/plugin-hyperliquid",
        "v0": {
          "version": "0.25.6-alpha.1",
          "branch": null
        },
        "v1": {
          "version": null,
          "branch": null
        }
      },
      "npm": {
        "repo": "@elizaos/plugin-hyperliquid",
        "v0": "0.25.6-alpha.1",
        "v1": null
      },
      "supports": {
        "v0": true,
        "v1": false
      }
    },
    "@elizaos/plugin-icp": {
      "git": {
        "repo": "elizaos-plugins/plugin-icp",
        "v0": {
          "version": "0.25.6-alpha.1",
          "branch": null
        },
        "v1": {
          "version": null,
          "branch": null
        }
      },
      "npm": {
        "repo": "@elizaos/plugin-icp",
        "v0": "0.25.6-alpha.1",
        "v1": null
      },
      "supports": {
        "v0": true,
        "v1": false
      }
    },
    "@elizaos/plugin-iexec": {
      "git": {
        "repo": "iExecBlockchainComputing/plugin-iexec",
        "v0": {
          "version": null,
          "branch": null
        },
        "v1": {
          "version": null,
          "branch": null
        }
      },
      "npm": {
        "repo": "@elizaos/plugin-iexec",
        "v0": null,
        "v1": null
      },
      "supports": {
        "v0": false,
        "v1": false
      }
    },
    "@elizaos/plugin-image-generation": {
      "git": {
        "repo": "elizaos-plugins/plugin-image-generation",
        "v0": {
          "version": "0.25.6-alpha.1",
          "branch": null
        },
        "v1": {
          "version": null,
          "branch": null
        }
      },
      "npm": {
        "repo": "@elizaos/plugin-image-generation",
        "v0": "0.25.6-alpha.1",
        "v1": null
      },
      "supports": {
        "v0": true,
        "v1": false
      }
    },
    "@elizaos/plugin-intiface": {
      "git": {
        "repo": "elizaos-plugins/plugin-intiface",
        "v0": {
          "version": "0.25.6-alpha.1",
          "branch": null
        },
        "v1": {
          "version": null,
          "branch": null
        }
      },
      "npm": {
        "repo": "@elizaos/plugin-intiface",
        "v0": "0.25.6-alpha.1",
        "v1": null
      },
      "supports": {
        "v0": true,
        "v1": false
      }
    },
    "@elizaos/plugin-irys": {
      "git": {
        "repo": "elizaos-plugins/plugin-irys",
        "v0": {
          "version": "0.25.6-alpha.1",
          "branch": null
        },
        "v1": {
          "version": null,
          "branch": null
        }
      },
      "npm": {
        "repo": "@elizaos/plugin-irys",
        "v0": "0.25.6-alpha.1",
        "v1": null
      },
      "supports": {
        "v0": true,
        "v1": false
      }
    },
    "@elizaos/plugin-isaacx": {
      "git": {
        "repo": "isaacx0/plugin-isaacx",
        "v0": {
          "version": null,
          "branch": null
        },
        "v1": {
          "version": null,
          "branch": null
        }
      },
      "npm": {
        "repo": "@elizaos/plugin-isaacx",
        "v0": null,
        "v1": null
      },
      "supports": {
        "v0": false,
        "v1": false
      }
    },
    "@elizaos/plugin-kaia": {
      "git": {
        "repo": "kaiachain/kaia-eliza-plugin",
        "v0": {
          "version": null,
          "branch": null
        },
        "v1": {
          "version": null,
          "branch": null
        }
      },
      "npm": {
        "repo": "@elizaos/plugin-kaia",
        "v0": null,
        "v1": null
      },
      "supports": {
        "v0": false,
        "v1": false
      }
    },
    "@elizaos/plugin-knowledge": {
      "git": {
        "repo": "elizaos-plugins/plugin-knowledge",
        "v0": {
          "version": null,
          "branch": null
        },
        "v1": {
          "version": "v1.0.10",
          "branch": "1.x"
        }
      },
      "npm": {
        "repo": "@elizaos/plugin-knowledge",
        "v0": null,
        "v1": "1.0.10"
      },
      "supports": {
        "v0": false,
        "v1": true
      }
    },
    "@elizaos/plugin-lensNetwork": {
      "git": {
        "repo": "elizaos-plugins/plugin-lensNetwork",
        "v0": {
          "version": null,
          "branch": null
        },
        "v1": {
          "version": null,
          "branch": null
        }
      },
      "npm": {
        "repo": "@elizaos/plugin-lensNetwork",
        "v0": null,
        "v1": null
      },
      "supports": {
        "v0": false,
        "v1": false
      }
    },
    "@elizaos/plugin-letzai": {
      "git": {
        "repo": "elizaos-plugins/plugin-letzai",
        "v0": {
          "version": "0.25.6-alpha.1",
          "branch": null
        },
        "v1": {
          "version": null,
          "branch": null
        }
      },
      "npm": {
        "repo": "@elizaos/plugin-letzai",
        "v0": "0.25.6-alpha.1",
        "v1": null
      },
      "supports": {
        "v0": true,
        "v1": false
      }
    },
    "@elizaos/plugin-livekit": {
      "git": {
        "repo": "elizaos-plugins/plugin-livekit",
        "v0": {
          "version": null,
          "branch": null
        },
        "v1": {
          "version": "v1.0.2",
          "branch": "1.x"
        }
      },
      "npm": {
        "repo": "@elizaos/plugin-livekit",
        "v0": null,
        "v1": null
      },
      "supports": {
        "v0": false,
        "v1": true
      }
    },
    "@elizaos/plugin-lightlink": {
      "git": {
        "repo": "lightlink-network/plugin-lightlink",
        "v0": {
          "version": null,
          "branch": null
        },
        "v1": {
          "version": null,
          "branch": null
        }
      },
      "npm": {
        "repo": "@elizaos/plugin-lightlink",
        "v0": null,
        "v1": null
      },
      "supports": {
        "v0": false,
        "v1": false
      }
    },
    "@elizaos/plugin-local-ai": {
      "git": {
        "repo": "elizaos-plugins/plugin-local-ai",
        "v0": {
          "version": "0.25.6-alpha.1",
          "branch": null
        },
        "v1": {
          "version": "v1.0.5",
          "branch": "1.x"
        }
      },
      "npm": {
        "repo": "@elizaos/plugin-local-ai",
        "v0": "0.25.6-alpha.1",
        "v1": "1.0.5"
      },
      "supports": {
        "v0": true,
        "v1": true
      }
    },
    "@elizaos/plugin-massa": {
      "git": {
        "repo": "elizaos-plugins/plugin-massa",
        "v0": {
          "version": "0.25.6-alpha.1",
          "branch": null
        },
        "v1": {
          "version": null,
          "branch": null
        }
      },
      "npm": {
        "repo": "@elizaos/plugin-massa",
        "v0": "0.25.6-alpha.1",
        "v1": null
      },
      "supports": {
        "v0": true,
        "v1": false
      }
    },
    "@elizaos/plugin-mbd-farcaster": {
      "git": {
        "repo": "developerfred/mbd-farcaster",
        "v0": {
          "version": null,
          "branch": null
        },
        "v1": {
          "version": null,
          "branch": null
        }
      },
      "npm": {
        "repo": "@elizaos/plugin-mbd-farcaster",
        "v0": null,
        "v1": null
      },
      "supports": {
        "v0": false,
        "v1": false
      }
    },
    "@elizaos/plugin-mcp": {
      "git": {
        "repo": "elizaos-plugins/plugin-mcp",
        "v0": {
          "version": null,
          "branch": null
        },
        "v1": {
          "version": "v1.0.7",
          "branch": null
        }
      },
      "npm": {
        "repo": "@elizaos/plugin-mcp",
        "v0": null,
        "v1": "1.0.7"
      },
      "supports": {
        "v0": false,
        "v1": true
      }
    },
    "@elizaos/plugin-membase": {
      "git": {
        "repo": "unibaseio/plugin-membase",
        "v0": {
          "version": null,
          "branch": null
        },
        "v1": {
          "version": null,
          "branch": null
        }
      },
      "npm": {
        "repo": "@elizaos/plugin-membase",
        "v0": null,
        "v1": null
      },
      "supports": {
        "v0": false,
        "v1": false
      }
    },
    "@elizaos/plugin-merkle": {
      "git": {
        "repo": "merkle-trade/merkle-eliza-plugin",
        "v0": {
          "version": null,
          "branch": null
        },
        "v1": {
          "version": null,
          "branch": null
        }
      },
      "npm": {
        "repo": "@elizaos/plugin-merkle",
        "v0": null,
        "v1": null
      },
      "supports": {
        "v0": false,
        "v1": false
      }
    },
    "@elizaos/plugin-messari-ai-toolkit": {
      "git": {
        "repo": "messari/plugin-messari-ai-toolkit",
        "v0": {
          "version": "v0.0.2",
          "branch": null
        },
        "v1": {
          "version": null,
          "branch": null
        }
      },
      "npm": {
        "repo": "@elizaos/plugin-messari-ai-toolkit",
        "v0": null,
        "v1": null
      },
      "supports": {
        "v0": false,
        "v1": false
      }
    },
    "@elizaos/plugin-morpheus": {
      "git": {
        "repo": "bowtiedbluefin/plugin-morpheus",
        "v0": {
          "version": null,
          "branch": null
        },
        "v1": {
          "version": null,
          "branch": "main"
        }
      },
      "npm": {
        "repo": "@elizaos/plugin-morpheus",
        "v0": null,
        "v1": null
      },
      "supports": {
        "v0": false,
        "v1": true
      }
    },
    "@elizaos/plugin-movement": {
      "git": {
        "repo": "elizaos-plugins/plugin-movement",
        "v0": {
          "version": "0.25.6-alpha.1",
          "branch": null
        },
        "v1": {
          "version": null,
          "branch": null
        }
      },
      "npm": {
        "repo": "@elizaos/plugin-movement",
        "v0": "0.25.6-alpha.1",
        "v1": null
      },
      "supports": {
        "v0": true,
        "v1": false
      }
    },
    "@elizaos/plugin-multichain": {
      "git": {
        "repo": "near-agent/elizaos-plugin-multichain",
        "v0": {
          "version": null,
          "branch": null
        },
        "v1": {
          "version": null,
          "branch": null
        }
      },
      "npm": {
        "repo": "@elizaos/plugin-multichain",
        "v0": null,
        "v1": null
      },
      "supports": {
        "v0": false,
        "v1": false
      }
    },
    "@elizaos/plugin-multiversx": {
      "git": {
        "repo": "elizaos-plugins/plugin-multiversx",
        "v0": {
          "version": "0.25.6-alpha.1",
          "branch": null
        },
        "v1": {
          "version": null,
          "branch": null
        }
      },
      "npm": {
        "repo": "@elizaos/plugin-multiversx",
        "v0": "0.25.6-alpha.1",
        "v1": null
      },
      "supports": {
        "v0": true,
        "v1": false
      }
    },
    "@elizaos/plugin-near": {
      "git": {
        "repo": "elizaos-plugins/plugin-near",
        "v0": {
          "version": "0.25.6-alpha.1",
          "branch": null
        },
        "v1": {
          "version": null,
          "branch": null
        }
      },
      "npm": {
        "repo": "@elizaos/plugin-near",
        "v0": "0.25.6-alpha.1",
        "v1": null
      },
      "supports": {
        "v0": true,
        "v1": false
      }
    },
    "@elizaos/plugin-nft-generation": {
      "git": {
        "repo": "elizaos-plugins/plugin-nft-generation",
        "v0": {
          "version": "0.25.6-alpha.1",
          "branch": null
        },
        "v1": {
          "version": null,
          "branch": null
        }
      },
      "npm": {
        "repo": "@elizaos/plugin-nft-generation",
        "v0": "0.25.6-alpha.1",
        "v1": null
      },
      "supports": {
        "v0": true,
        "v1": false
      }
    },
    "@elizaos/plugin-nkn": {
      "git": {
        "repo": "nknorg/eliza-plugin-nkn",
        "v0": {
          "version": null,
          "branch": null
        },
        "v1": {
          "version": null,
          "branch": null
        }
      },
      "npm": {
        "repo": "@elizaos/plugin-nkn",
        "v0": null,
        "v1": null
      },
      "supports": {
        "v0": false,
        "v1": false
      }
    },
    "@elizaos/plugin-node": {
      "git": {
        "repo": "elizaos-plugins/plugin-node",
        "v0": {
          "version": "0.25.6-alpha.1",
          "branch": null
        },
        "v1": {
          "version": "1.0.0-alpha.25",
          "branch": null
        }
      },
      "npm": {
        "repo": "@elizaos/plugin-node",
        "v0": "0.25.6-alpha.1",
        "v1": "1.0.0-alpha.25"
      },
      "supports": {
        "v0": true,
        "v1": true
      }
    },
    "@elizaos/plugin-notion": {
      "git": {
        "repo": "tskoyo/plugin-notion",
        "v0": {
          "version": null,
          "branch": null
        },
        "v1": {
          "version": null,
          "branch": null
        }
      },
      "npm": {
        "repo": "@elizaos/plugin-notion",
        "v0": null,
        "v1": null
      },
      "supports": {
        "v0": false,
        "v1": false
      }
    },
    "@elizaos/plugin-obsidian": {
      "git": {
        "repo": "elizaos-plugins/plugin-obsidian",
        "v0": {
          "version": "0.25.6-alpha.1",
          "branch": null
        },
        "v1": {
          "version": null,
          "branch": null
        }
      },
      "npm": {
        "repo": "@elizaos/plugin-obsidian",
        "v0": "0.25.6-alpha.1",
        "v1": null
      },
      "supports": {
        "v0": true,
        "v1": false
      }
    },
    "@elizaos/plugin-okto": {
      "git": {
        "repo": "okto-hq/eliza-plugin",
        "v0": {
          "version": null,
          "branch": null
        },
        "v1": {
          "version": null,
          "branch": null
        }
      },
      "npm": {
        "repo": "@elizaos/plugin-okto",
        "v0": null,
        "v1": null
      },
      "supports": {
        "v0": false,
        "v1": false
      }
    },
    "@elizaos/plugin-okx": {
      "git": {
        "repo": "elizaos-plugins/plugin-okx",
        "v0": {
          "version": null,
          "branch": null
        },
        "v1": {
          "version": null,
          "branch": null
        }
      },
      "npm": {
        "repo": "@elizaos/plugin-okx",
        "v0": null,
        "v1": null
      },
      "supports": {
        "v0": false,
        "v1": false
      }
    },
    "@elizaos/plugin-ollama": {
      "git": {
        "repo": "elizaos-plugins/plugin-ollama",
        "v0": {
          "version": null,
          "branch": null
        },
        "v1": {
          "version": "v1.0.7",
          "branch": "1.x"
        }
      },
      "npm": {
        "repo": "@elizaos/plugin-ollama",
        "v0": null,
        "v1": "1.0.7"
      },
      "supports": {
        "v0": false,
        "v1": true
      }
    },
    "@elizaos/plugin-omniflix": {
      "git": {
        "repo": "elizaos-plugins/plugin-omniflix",
        "v0": {
          "version": "0.25.6-alpha.1",
          "branch": null
        },
        "v1": {
          "version": null,
          "branch": null
        }
      },
      "npm": {
        "repo": "@elizaos/plugin-omniflix",
        "v0": "0.25.6-alpha.1",
        "v1": null
      },
      "supports": {
        "v0": true,
        "v1": false
      }
    },
    "@elizaos/plugin-opacity": {
      "git": {
        "repo": "elizaos-plugins/plugin-opacity",
        "v0": {
          "version": "0.25.6-alpha.1",
          "branch": null
        },
        "v1": {
          "version": null,
          "branch": null
        }
      },
      "npm": {
        "repo": "@elizaos/plugin-opacity",
        "v0": "0.25.6-alpha.1",
        "v1": null
      },
      "supports": {
        "v0": true,
        "v1": false
      }
    },
    "@elizaos/plugin-open-weather": {
      "git": {
        "repo": "elizaos-plugins/plugin-open-weather",
        "v0": {
          "version": "0.25.6-alpha.1",
          "branch": null
        },
        "v1": {
          "version": null,
          "branch": null
        }
      },
      "npm": {
        "repo": "@elizaos/plugin-open-weather",
        "v0": "0.25.6-alpha.1",
        "v1": null
      },
      "supports": {
        "v0": true,
        "v1": false
      }
    },
    "@elizaos/plugin-openai": {
      "git": {
        "repo": "elizaos-plugins/plugin-openai",
        "v0": {
          "version": "0.25.6-alpha.1",
          "branch": null
        },
        "v1": {
          "version": "v1.0.6",
          "branch": "1.x"
        }
      },
      "npm": {
        "repo": "@elizaos/plugin-openai",
        "v0": "0.25.6-alpha.1",
        "v1": "1.0.6"
      },
      "supports": {
        "v0": true,
        "v1": true
      }
    },
    "@elizaos/plugin-openrouter": {
      "git": {
        "repo": "elizaos-plugins/plugin-openrouter",
        "v0": {
          "version": null,
          "branch": null
        },
        "v1": {
          "version": "v1.0.5",
          "branch": "1.x"
        }
      },
      "npm": {
        "repo": "@elizaos/plugin-openrouter",
        "v0": null,
        "v1": "1.0.5"
      },
      "supports": {
        "v0": false,
        "v1": true
      }
    },
    "@elizaos/plugin-orderly": {
      "git": {
        "repo": "orderlynetwork/plugin-orderly",
        "v0": {
          "version": null,
          "branch": null
        },
        "v1": {
          "version": null,
          "branch": null
        }
      },
      "npm": {
        "repo": "@elizaos/plugin-orderly",
        "v0": null,
        "v1": null
      },
      "supports": {
        "v0": false,
        "v1": false
      }
    },
    "@elizaos/plugin-para": {
      "git": {
        "repo": "aipop-fun/plugin-para",
        "v0": {
          "version": null,
          "branch": null
        },
        "v1": {
          "version": null,
          "branch": null
        }
      },
      "npm": {
        "repo": "@elizaos/plugin-para",
        "v0": null,
        "v1": null
      },
      "supports": {
        "v0": false,
        "v1": false
      }
    },
    "@elizaos/plugin-payai": {
      "git": {
        "repo": "payainetwork/plugin-payai",
        "v0": {
          "version": null,
          "branch": null
        },
        "v1": {
          "version": null,
          "branch": null
        }
      },
      "npm": {
        "repo": "@elizaos/plugin-payai",
        "v0": null,
        "v1": null
      },
      "supports": {
        "v0": false,
        "v1": false
      }
    },
    "@elizaos/plugin-pdf": {
      "git": {
        "repo": "elizaos-plugins/plugin-pdf",
        "v0": {
          "version": null,
          "branch": null
        },
        "v1": {
          "version": "v1.0.1",
          "branch": "1.x"
        }
      },
      "npm": {
        "repo": "@elizaos/plugin-pdf",
        "v0": null,
        "v1": "1.0.1"
      },
      "supports": {
        "v0": false,
        "v1": true
      }
    },
    "@elizaos/plugin-primus": {
      "git": {
        "repo": "elizaos-plugins/plugin-primus",
        "v0": {
          "version": "0.25.6-alpha.1",
          "branch": null
        },
        "v1": {
          "version": null,
          "branch": null
        }
      },
      "npm": {
        "repo": "@elizaos/plugin-primus",
        "v0": "0.25.6-alpha.1",
        "v1": null
      },
      "supports": {
        "v0": true,
        "v1": false
      }
    },
    "@elizaos/plugin-proof-of-agent": {
      "git": {
        "repo": "automata-network/elizaos-plugin-proof-of-agent",
        "v0": {
          "version": null,
          "branch": null
        },
        "v1": {
          "version": null,
          "branch": null
        }
      },
      "npm": {
        "repo": "@elizaos/plugin-proof-of-agent",
        "v0": null,
        "v1": null
      },
      "supports": {
        "v0": false,
        "v1": false
      }
    },
    "@elizaos/plugin-pundiai-dataset": {
      "git": {
        "repo": "PundiAI/plugin-pundiai-dataset",
        "v0": {
          "version": null,
          "branch": null
        },
        "v1": {
          "version": null,
          "branch": null
        }
      },
      "npm": {
        "repo": "@elizaos/plugin-pundiai-dataset",
        "v0": null,
        "v1": null
      },
      "supports": {
        "v0": false,
        "v1": false
      }
    },
    "@elizaos/plugin-quai": {
      "git": {
        "repo": "elizaos-plugins/plugin-quai",
        "v0": {
          "version": "0.25.6-alpha.1",
          "branch": null
        },
        "v1": {
          "version": null,
          "branch": null
        }
      },
      "npm": {
        "repo": "@elizaos/plugin-quai",
        "v0": "0.25.6-alpha.1",
        "v1": null
      },
      "supports": {
        "v0": true,
        "v1": false
      }
    },
    "@elizaos/plugin-rabbi-trader": {
      "git": {
        "repo": "elizaos-plugins/plugin-rabbi-trader",
        "v0": {
          "version": "0.25.6-alpha.1",
          "branch": null
        },
        "v1": {
          "version": null,
          "branch": null
        }
      },
      "npm": {
        "repo": "@elizaos/plugin-rabbi-trader",
        "v0": "0.25.6-alpha.1",
        "v1": null
      },
      "supports": {
        "v0": true,
        "v1": false
      }
    },
    "@elizaos/plugin-raiinmaker": {
      "git": {
        "repo": "Coiin-Blockchain/plugin-raiinmaker",
        "v0": {
          "version": "v0.1.0",
          "branch": null
        },
        "v1": {
          "version": null,
          "branch": null
        }
      },
      "npm": {
        "repo": "@elizaos/plugin-raiinmaker",
        "v0": null,
        "v1": null
      },
      "supports": {
        "v0": false,
        "v1": false
      }
    },
    "@elizaos/plugin-recall": {
      "git": {
        "repo": "recallnet/plugin-recall",
        "v0": {
          "version": null,
          "branch": null
        },
        "v1": {
          "version": null,
          "branch": null
        }
      },
      "npm": {
        "repo": "@elizaos/plugin-recall",
        "v0": null,
        "v1": null
      },
      "supports": {
        "v0": false,
        "v1": false
      }
    },
    "@elizaos/plugin-redpill": {
      "git": {
        "repo": "elizaos-plugins/plugin-redpill",
        "v0": {
          "version": null,
          "branch": null
        },
        "v1": {
          "version": "v1.0.3",
          "branch": "1.x"
        }
      },
      "npm": {
        "repo": "@elizaos/plugin-redpill",
        "v0": null,
        "v1": "1.0.3"
      },
      "supports": {
        "v0": false,
        "v1": true
      }
    },
    "@elizaos/plugin-rss3": {
      "git": {
        "repo": "rss3-network/elizaos-plugin-rss3",
        "v0": {
          "version": null,
          "branch": null
        },
        "v1": {
          "version": null,
          "branch": null
        }
      },
      "npm": {
        "repo": "@elizaos/plugin-rss3",
        "v0": null,
        "v1": null
      },
      "supports": {
        "v0": false,
        "v1": false
      }
    },
    "@elizaos/plugin-safe": {
      "git": {
        "repo": "5afe/plugin-safe",
        "v0": {
          "version": null,
          "branch": null
        },
        "v1": {
          "version": null,
          "branch": null
        }
      },
      "npm": {
        "repo": "@elizaos/plugin-safe",
        "v0": null,
        "v1": null
      },
      "supports": {
        "v0": false,
        "v1": false
      }
    },
    "@elizaos/plugin-sei": {
      "git": {
        "repo": "elizaos-plugins/plugin-sei",
        "v0": {
          "version": "0.25.6-alpha.1",
          "branch": null
        },
        "v1": {
          "version": null,
          "branch": null
        }
      },
      "npm": {
        "repo": "@elizaos/plugin-sei",
        "v0": "0.25.6-alpha.1",
        "v1": null
      },
      "supports": {
        "v0": true,
        "v1": false
      }
    },
    "@elizaos/plugin-sgx": {
      "git": {
        "repo": "elizaos-plugins/plugin-sgx",
        "v0": {
          "version": "0.25.6-alpha.1",
          "branch": null
        },
        "v1": {
          "version": null,
          "branch": null
        }
      },
      "npm": {
        "repo": "@elizaos/plugin-sgx",
        "v0": "0.25.6-alpha.1",
        "v1": null
      },
      "supports": {
        "v0": true,
        "v1": false
      }
    },
    "@elizaos/plugin-siwe": {
      "git": {
        "repo": "DimaKush/plugin-siwe",
        "v0": {
          "version": null,
          "branch": null
        },
        "v1": {
          "version": null,
          "branch": null
        }
      },
      "npm": {
        "repo": "@elizaos/plugin-siwe",
        "v0": null,
        "v1": null
      },
      "supports": {
        "v0": false,
        "v1": false
      }
    },
    "@elizaos/plugin-solana": {
      "git": {
        "repo": "elizaos-plugins/plugin-solana",
        "v0": {
          "version": "0.25.6-alpha.1",
          "branch": null
        },
        "v1": {
          "version": "v1.0.3",
          "branch": "1.x"
        }
      },
      "npm": {
        "repo": "@elizaos/plugin-solana",
        "v0": "0.25.6-alpha.1",
        "v1": "1.0.3"
      },
      "supports": {
        "v0": true,
        "v1": true
      }
    },
    "@elizaos/plugin-solana-agent-kit": {
      "git": {
        "repo": "elizaos-plugins/plugin-solana-agent-kit",
        "v0": {
          "version": "0.25.6-alpha.1",
          "branch": null
        },
        "v1": {
          "version": null,
          "branch": null
        }
      },
      "npm": {
        "repo": "@elizaos/plugin-solana-agent-kit",
        "v0": "0.25.6-alpha.1",
        "v1": null
      },
      "supports": {
        "v0": true,
        "v1": false
      }
    },
    "@elizaos/plugin-sonic": {
      "git": {
        "repo": "thopatevijay/plugin-sonic",
        "v0": {
          "version": null,
          "branch": null
        },
        "v1": {
          "version": null,
          "branch": null
        }
      },
      "npm": {
        "repo": "@elizaos/plugin-sonic",
        "v0": null,
        "v1": null
      },
      "supports": {
        "v0": false,
        "v1": false
      }
    },
    "@elizaos/plugin-spheron": {
      "git": {
        "repo": "elizaos-plugins/plugin-spheron",
        "v0": {
          "version": "0.25.6-alpha.1",
          "branch": null
        },
        "v1": {
          "version": null,
          "branch": null
        }
      },
      "npm": {
        "repo": "@elizaos/plugin-spheron",
        "v0": "0.25.6-alpha.1",
        "v1": null
      },
      "supports": {
        "v0": true,
        "v1": false
      }
    },
    "@elizaos/plugin-sql": {
      "git": {
        "repo": "elizaos-plugins/plugin-sql",
        "v0": {
          "version": null,
          "branch": null
        },
        "v1": {
<<<<<<< HEAD
          "version": "1.0.13",
=======
          "version": "1.0.14",
>>>>>>> a1577477
          "branch": null
        }
      },
      "npm": {
        "repo": "@elizaos/plugin-sql",
        "v0": null,
<<<<<<< HEAD
        "v1": "1.0.13"
=======
        "v1": "1.0.14"
>>>>>>> a1577477
      },
      "supports": {
        "v0": false,
        "v1": true
      }
    },
    "@elizaos/plugin-stargaze": {
      "git": {
        "repo": "elizaos-plugins/plugin-stargaze",
        "v0": {
          "version": "0.25.6-alpha.1",
          "branch": null
        },
        "v1": {
          "version": null,
          "branch": null
        }
      },
      "npm": {
        "repo": "@elizaos/plugin-stargaze",
        "v0": "0.25.6-alpha.1",
        "v1": null
      },
      "supports": {
        "v0": true,
        "v1": false
      }
    },
    "@elizaos/plugin-starknet": {
      "git": {
        "repo": "elizaos-plugins/plugin-starknet",
        "v0": {
          "version": "0.25.6-alpha.1",
          "branch": null
        },
        "v1": {
          "version": null,
          "branch": null
        }
      },
      "npm": {
        "repo": "@elizaos/plugin-starknet",
        "v0": "0.25.6-alpha.1",
        "v1": null
      },
      "supports": {
        "v0": true,
        "v1": false
      }
    },
    "@elizaos/plugin-storacha": {
      "git": {
        "repo": "storacha/elizaos-plugin",
        "v0": {
          "version": null,
          "branch": null
        },
        "v1": {
          "version": "v1.2.1",
          "branch": null
        }
      },
      "npm": {
        "repo": "@elizaos/plugin-storacha",
        "v0": null,
        "v1": null
      },
      "supports": {
        "v0": false,
        "v1": false
      }
    },
    "@elizaos/plugin-storage-s3": {
      "git": {
        "repo": "elizaos-plugins/plugin-storage-s3",
        "v0": {
          "version": null,
          "branch": null
        },
        "v1": {
          "version": "v1.0.3",
          "branch": "1.x"
        }
      },
      "npm": {
        "repo": "@elizaos/plugin-storage-s3",
        "v0": null,
        "v1": "1.0.3"
      },
      "supports": {
        "v0": false,
        "v1": true
      }
    },
    "@elizaos/plugin-story": {
      "git": {
        "repo": "elizaos-plugins/plugin-story",
        "v0": {
          "version": "0.25.6-alpha.1",
          "branch": null
        },
        "v1": {
          "version": null,
          "branch": null
        }
      },
      "npm": {
        "repo": "@elizaos/plugin-story",
        "v0": "0.25.6-alpha.1",
        "v1": null
      },
      "supports": {
        "v0": true,
        "v1": false
      }
    },
    "@elizaos/plugin-sui": {
      "git": {
        "repo": "elizaos-plugins/plugin-sui",
        "v0": {
          "version": "0.25.6-alpha.1",
          "branch": null
        },
        "v1": {
          "version": null,
          "branch": null
        }
      },
      "npm": {
        "repo": "@elizaos/plugin-sui",
        "v0": "0.25.6-alpha.1",
        "v1": null
      },
      "supports": {
        "v0": true,
        "v1": false
      }
    },
    "@elizaos/plugin-tee": {
      "git": {
        "repo": "elizaos-plugins/plugin-tee",
        "v0": {
          "version": "0.25.6-alpha.1",
          "branch": null
        },
        "v1": {
          "version": "v1.0.2",
          "branch": "1.x"
        }
      },
      "npm": {
        "repo": "@elizaos/plugin-tee",
        "v0": "0.25.6-alpha.1",
        "v1": "1.0.2"
      },
      "supports": {
        "v0": true,
        "v1": true
      }
    },
    "@elizaos/plugin-tee-log": {
      "git": {
        "repo": "elizaos-plugins/plugin-tee-log",
        "v0": {
          "version": "0.25.6-alpha.1",
          "branch": null
        },
        "v1": {
          "version": null,
          "branch": null
        }
      },
      "npm": {
        "repo": "@elizaos/plugin-tee-log",
        "v0": "0.25.6-alpha.1",
        "v1": null
      },
      "supports": {
        "v0": true,
        "v1": false
      }
    },
    "@elizaos/plugin-tee-marlin": {
      "git": {
        "repo": "elizaos-plugins/plugin-tee-marlin",
        "v0": {
          "version": "0.25.6-alpha.1",
          "branch": null
        },
        "v1": {
          "version": null,
          "branch": null
        }
      },
      "npm": {
        "repo": "@elizaos/plugin-tee-marlin",
        "v0": "0.25.6-alpha.1",
        "v1": null
      },
      "supports": {
        "v0": true,
        "v1": false
      }
    },
    "@elizaos/plugin-telegram": {
      "git": {
        "repo": "elizaos-plugins/plugin-telegram",
        "v0": {
          "version": null,
          "branch": null
        },
        "v1": {
          "version": "v1.0.4",
          "branch": "1.x"
        }
      },
      "npm": {
        "repo": "@elizaos/plugin-telegram",
        "v0": null,
        "v1": "1.0.4"
      },
      "supports": {
        "v0": false,
        "v1": true
      }
    },
    "@elizaos/plugin-thirdweb": {
      "git": {
        "repo": "elizaos-plugins/plugin-thirdweb",
        "v0": {
          "version": "0.25.6-alpha.1",
          "branch": null
        },
        "v1": {
          "version": null,
          "branch": null
        }
      },
      "npm": {
        "repo": "@elizaos/plugin-thirdweb",
        "v0": "0.25.6-alpha.1",
        "v1": null
      },
      "supports": {
        "v0": true,
        "v1": false
      }
    },
    "@elizaos/plugin-ton": {
      "git": {
        "repo": "elizaos-plugins/plugin-ton",
        "v0": {
          "version": "0.25.6-alpha.1",
          "branch": null
        },
        "v1": {
          "version": null,
          "branch": null
        }
      },
      "npm": {
        "repo": "@elizaos/plugin-ton",
        "v0": "0.25.6-alpha.1",
        "v1": null
      },
      "supports": {
        "v0": true,
        "v1": false
      }
    },
    "@elizaos/plugin-trn": {
      "git": {
        "repo": "Gen3Games/plugin-trn",
        "v0": {
          "version": null,
          "branch": null
        },
        "v1": {
          "version": null,
          "branch": null
        }
      },
      "npm": {
        "repo": "@elizaos/plugin-trn",
        "v0": null,
        "v1": null
      },
      "supports": {
        "v0": false,
        "v1": false
      }
    },
    "@elizaos/plugin-trustgo": {
      "git": {
        "repo": "TrustaLabs/plugin-trustgo",
        "v0": {
          "version": null,
          "branch": null
        },
        "v1": {
          "version": null,
          "branch": null
        }
      },
      "npm": {
        "repo": "@elizaos/plugin-trustgo",
        "v0": null,
        "v1": null
      },
      "supports": {
        "v0": false,
        "v1": false
      }
    },
    "@elizaos/plugin-tts": {
      "git": {
        "repo": "elizaos-plugins/plugin-tts",
        "v0": {
          "version": "0.25.6-alpha.1",
          "branch": null
        },
        "v1": {
          "version": null,
          "branch": null
        }
      },
      "npm": {
        "repo": "@elizaos/plugin-tts",
        "v0": "0.25.6-alpha.1",
        "v1": null
      },
      "supports": {
        "v0": true,
        "v1": false
      }
    },
    "@elizaos/plugin-twilio": {
      "git": {
        "repo": "boolkeys/plugin-twilio",
        "v0": {
          "version": null,
          "branch": null
        },
        "v1": {
          "version": null,
          "branch": null
        }
      },
      "npm": {
        "repo": "@elizaos/plugin-twilio",
        "v0": null,
        "v1": null
      },
      "supports": {
        "v0": false,
        "v1": false
      }
    },
    "@elizaos/plugin-twitter": {
      "git": {
        "repo": "elizaos-plugins/plugin-twitter",
        "v0": {
          "version": "0.25.6-alpha.1",
          "branch": null
        },
        "v1": {
          "version": "v1.0.13",
          "branch": null
        }
      },
      "npm": {
        "repo": "@elizaos/plugin-twitter",
        "v0": "0.25.6-alpha.1",
        "v1": "1.0.13"
      },
      "supports": {
        "v0": true,
        "v1": true
      }
    },
    "@elizaos/plugin-venice": {
      "git": {
        "repo": "elizaos-plugins/plugin-venice",
        "v0": {
          "version": null,
          "branch": null
        },
        "v1": {
          "version": "v1.0.13",
          "branch": null
        }
      },
      "npm": {
        "repo": "@elizaos/plugin-venice",
        "v0": null,
        "v1": "1.0.13"
      },
      "supports": {
        "v0": false,
        "v1": true
      }
    },
    "@elizaos/plugin-viction": {
      "git": {
        "repo": "BuildOnViction/plugin-viction",
        "v0": {
          "version": null,
          "branch": null
        },
        "v1": {
          "version": null,
          "branch": null
        }
      },
      "npm": {
        "repo": "@elizaos/plugin-viction",
        "v0": null,
        "v1": null
      },
      "supports": {
        "v0": false,
        "v1": false
      }
    },
    "@elizaos/plugin-video-generation": {
      "git": {
        "repo": "elizaos-plugins/plugin-video-generation",
        "v0": {
          "version": "0.25.6-alpha.1",
          "branch": null
        },
        "v1": {
          "version": null,
          "branch": null
        }
      },
      "npm": {
        "repo": "@elizaos/plugin-video-generation",
        "v0": "0.25.6-alpha.1",
        "v1": null
      },
      "supports": {
        "v0": true,
        "v1": false
      }
    },
    "@elizaos/plugin-video-understanding": {
      "git": {
        "repo": "elizaos-plugins/plugin-video-understanding",
        "v0": {
          "version": null,
          "branch": null
        },
        "v1": {
          "version": "v1.0.2",
          "branch": "1.x"
        }
      },
      "npm": {
        "repo": "@elizaos/plugin-video-understanding",
        "v0": null,
        "v1": "1.0.2"
      },
      "supports": {
        "v0": false,
        "v1": true
      }
    },
    "@elizaos/plugin-web-search": {
      "git": {
        "repo": "elizaos-plugins/plugin-web-search",
        "v0": {
          "version": "0.25.6-alpha.1",
          "branch": null
        },
        "v1": {
          "version": null,
          "branch": null
        }
      },
      "npm": {
        "repo": "@elizaos/plugin-web-search",
        "v0": "0.25.6-alpha.1",
        "v1": null
      },
      "supports": {
        "v0": true,
        "v1": false
      }
    },
    "@elizaos/plugin-whatsapp": {
      "git": {
        "repo": "elizaos-plugins/plugin-whatsapp",
        "v0": {
          "version": "0.25.6-alpha.1",
          "branch": null
        },
        "v1": {
          "version": null,
          "branch": null
        }
      },
      "npm": {
        "repo": "@elizaos/plugin-whatsapp",
        "v0": "0.25.6-alpha.1",
        "v1": null
      },
      "supports": {
        "v0": true,
        "v1": false
      }
    },
    "@elizaos/plugin-xdc": {
      "git": {
        "repo": "xdc-community/plugin-xdc",
        "v0": {
          "version": null,
          "branch": null
        },
        "v1": {
          "version": null,
          "branch": null
        }
      },
      "npm": {
        "repo": "@elizaos/plugin-xdc",
        "v0": null,
        "v1": null
      },
      "supports": {
        "v0": false,
        "v1": false
      }
    },
    "@elizaos/plugin-youtube-to-text": {
      "git": {
        "repo": "wellaios/plugin-youtube-to-text",
        "v0": {
          "version": null,
          "branch": null
        },
        "v1": {
          "version": null,
          "branch": null
        }
      },
      "npm": {
        "repo": "@elizaos/plugin-youtube-to-text",
        "v0": null,
        "v1": null
      },
      "supports": {
        "v0": false,
        "v1": false
      }
    },
    "@elizaos/plugin-youtube-transcription": {
      "git": {
        "repo": "prismadic/elizaos-plugin-youtube-transcription",
        "v0": {
          "version": null,
          "branch": null
        },
        "v1": {
          "version": null,
          "branch": null
        }
      },
      "npm": {
        "repo": "@elizaos/plugin-youtube-transcription",
        "v0": null,
        "v1": null
      },
      "supports": {
        "v0": false,
        "v1": false
      }
    },
    "@elizaos/plugin-zapper": {
      "git": {
        "repo": "ben-dh3/plugin-zapper",
        "v0": {
          "version": null,
          "branch": null
        },
        "v1": {
          "version": null,
          "branch": null
        }
      },
      "npm": {
        "repo": "@elizaos/plugin-zapper",
        "v0": null,
        "v1": null
      },
      "supports": {
        "v0": false,
        "v1": false
      }
    },
    "@elizaos/plugin-zerion": {
      "git": {
        "repo": "elizaos-plugins/plugin-zerion",
        "v0": {
          "version": "0.25.6-alpha.1",
          "branch": null
        },
        "v1": {
          "version": null,
          "branch": null
        }
      },
      "npm": {
        "repo": "@elizaos/plugin-zerion",
        "v0": "0.25.6-alpha.1",
        "v1": null
      },
      "supports": {
        "v0": true,
        "v1": false
      }
    },
    "@elizaos/plugin-zksync-era": {
      "git": {
        "repo": "elizaos-plugins/plugin-zksync-era",
        "v0": {
          "version": "0.25.6-alpha.1",
          "branch": null
        },
        "v1": {
          "version": null,
          "branch": null
        }
      },
      "npm": {
        "repo": "@elizaos/plugin-zksync-era",
        "v0": "0.25.6-alpha.1",
        "v1": null
      },
      "supports": {
        "v0": true,
        "v1": false
      }
    },
    "@elizaos/plugin-zytron": {
      "git": {
        "repo": "zypher-network/plugin-zytron",
        "v0": {
          "version": null,
          "branch": null
        },
        "v1": {
          "version": null,
          "branch": null
        }
      },
      "npm": {
        "repo": "@elizaos/plugin-zytron",
        "v0": null,
        "v1": null
      },
      "supports": {
        "v0": false,
        "v1": false
      }
    },
    "@elizaos/plugin-cardano": {
      "git": {
        "repo": "relipasoft/plugin-cardano",
        "v0": {
          "version": null,
          "branch": null
        },
        "v1": {
          "version": "1.0.11",
          "branch": null
        }
      },
      "npm": {
        "repo": "@elizaos/plugin-cardano",
        "v0": null,
        "v1": "1.0.11"
      },
      "supports": {
        "v0": false,
        "v1": true
      }
    },
    "@elizaos/plugin-reveel-payid": {
      "git": {
        "repo": "r3vl/plugin-reveel-payid",
        "v0": {
          "version": null,
          "branch": null
        },
        "v1": {
          "version": null,
          "branch": null
        }
      },
      "npm": {
        "repo": "@elizaos/plugin-reveel-payid",
        "v0": null,
        "v1": null
      },
      "supports": {
        "v0": false,
        "v1": false
      }
    },
    "@elizaos/plugin-xmtp": {
      "git": {
        "repo": "elizaos-plugins/plugin-xmtp",
        "v0": {
          "version": null,
          "branch": null
        },
        "v1": {
          "version": "v1.0.4",
          "branch": null
        }
      },
      "npm": {
        "repo": "@elizaos/plugin-xmtp",
        "v0": null,
        "v1": "1.0.4"
      },
      "supports": {
        "v0": false,
        "v1": true
      }
    },
    "@kudo-dev/plugin-kudo": {
      "git": {
        "repo": "Kudo-Archi/plugin-kudo",
        "v0": {
          "version": "0.1.3",
          "branch": null
        },
        "v1": {
          "version": null,
          "branch": null
        }
      },
      "npm": {
        "repo": "@kudo-dev/plugin-kudo",
        "v0": "0.1.3",
        "v1": null
      },
      "supports": {
        "v0": true,
        "v1": false
      }
    },
    "@mazzz/plugin-elizaos-compchembridge": {
      "git": {
        "repo": "Mazzz-zzz/plugin-elizaos-compchembridge",
        "v0": {
          "version": "0.1.8",
          "branch": null
        },
        "v1": {
          "version": null,
          "branch": null
        }
      },
      "npm": {
        "repo": "@mazzz/plugin-elizaos-compchembridge",
        "v0": "0.1.8",
        "v1": null
      },
      "supports": {
        "v0": true,
        "v1": false
      }
    }
  }
}<|MERGE_RESOLUTION|>--- conflicted
+++ resolved
@@ -1,9 +1,5 @@
 {
-<<<<<<< HEAD
-  "lastUpdatedAt": "2025-06-26T16:57:54.103Z",
-=======
   "lastUpdatedAt": "2025-06-27T14:36:48.115Z",
->>>>>>> a1577477
   "registry": {
     "@elizaos/adapter-mongodb": {
       "git": {
@@ -937,22 +933,14 @@
           "branch": null
         },
         "v1": {
-<<<<<<< HEAD
-          "version": "1.0.13",
-=======
           "version": "1.0.14",
->>>>>>> a1577477
           "branch": null
         }
       },
       "npm": {
         "repo": "@elizaos/plugin-bootstrap",
         "v0": "0.25.9",
-<<<<<<< HEAD
         "v1": "1.0.13"
-=======
-        "v1": "1.0.14"
->>>>>>> a1577477
       },
       "supports": {
         "v0": true,
@@ -3167,22 +3155,14 @@
           "branch": null
         },
         "v1": {
-<<<<<<< HEAD
-          "version": "1.0.13",
-=======
           "version": "1.0.14",
->>>>>>> a1577477
           "branch": null
         }
       },
       "npm": {
         "repo": "@elizaos/plugin-sql",
         "v0": null,
-<<<<<<< HEAD
-        "v1": "1.0.13"
-=======
         "v1": "1.0.14"
->>>>>>> a1577477
       },
       "supports": {
         "v0": false,
