--- conflicted
+++ resolved
@@ -1,9 +1,5 @@
 {
-<<<<<<< HEAD
   "lastUpdatedAt": "2025-06-26T05:27:47.922Z",
-=======
-  "lastUpdatedAt": "2025-06-26T05:01:11.503Z",
->>>>>>> 4d24d026
   "registry": {
     "@elizaos/adapter-mongodb": {
       "git": {
@@ -2038,11 +2034,7 @@
         },
         "v1": {
           "version": "v1.0.10",
-<<<<<<< HEAD
           "branch": "1.x"
-=======
-          "branch": null
->>>>>>> 4d24d026
         }
       },
       "npm": {
